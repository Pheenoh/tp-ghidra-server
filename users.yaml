--- conflicted
+++ resolved
@@ -129,9 +129,7 @@
   permissions: read-only
 - ghidraName: rikool050
   permissions: read-only
-<<<<<<< HEAD
-  ghidraName: wishful1
-=======
 - ghidraName: traditionallimb
->>>>>>> ea47a019
+  permissions: read-only
+- ghidraName: wishful1
   permissions: read-only