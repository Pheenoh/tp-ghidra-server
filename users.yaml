--- conflicted
+++ resolved
@@ -165,10 +165,7 @@
   permissions: read-only
 - ghidraName: Badfoxrox
   permissions: read-only
-<<<<<<< HEAD
+- ghidraName: Nyxx
+  permissions: read-only
 - ghidraName: doop
-=======
-- ghidraName: Nyxx
->>>>>>> 92f1089e
-  permissions: read-only
-  +  permissions: read-only