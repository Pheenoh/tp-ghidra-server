### Example usage:
### ghidraName: <your-username>
### permissions: <your-permission> (should be one of: read-only, write, admin)
- ghidraName: pheenoh
  permissions: admin
<<<<<<< HEAD
- ghidraName: dragonbane
  permissions: admin
- ghidraName: zephiles
  permissions: write
- ghidraName: LunarSoap
  permissions: write
- ghidraName: lioncache
  permissions: write
- ghidraName: ethan
  permissions: write
- ghidraName: AECX
  permissions: write
- ghidraName: jdflyer
  permissions: write
- ghidraName: crowell
  permissions: write
- ghidraName: SpectreCular
  permissions: write
- ghidraName: Taka
  permissions: write
- ghidraName: Devil6Lair
  permissions: write
- ghidraName: kipcode66
  permissions: write
- ghidraName: Bruggles
  permissions: write
- ghidraName: Julgodis
  permissions: write
- ghidraName: barzamin
  permissions: write
- ghidraName: lepelog
  permissions: write
- ghidraName: theo3
  permissions: write
- ghidraName: isaac
  permissions: write
- ghidraName: CelestialAmber
  permissions: write
- ghidraName: Psi-Hate
  permissions: write
- ghidraName: Fig
  permissions: write
- ghidraName: Jasper
  permissions: write
=======
- ghidraName: kipcode66
  permissions: admin
>>>>>>> 27879a40
<|MERGE_RESOLUTION|>--- conflicted
+++ resolved
@@ -3,7 +3,6 @@
 ### permissions: <your-permission> (should be one of: read-only, write, admin)
 - ghidraName: pheenoh
   permissions: admin
-<<<<<<< HEAD
 - ghidraName: dragonbane
   permissions: admin
 - ghidraName: zephiles
@@ -47,8 +46,4 @@
 - ghidraName: Fig
   permissions: write
 - ghidraName: Jasper
-  permissions: write
-=======
-- ghidraName: kipcode66
-  permissions: admin
->>>>>>> 27879a40
+  permissions: write